--- conflicted
+++ resolved
@@ -74,15 +74,12 @@
         recovering words from the tokenizer.
     annotation_format : str
         The format of the annotation file. JSON or csv are the formats supported.
-<<<<<<< HEAD
     text_file: str
         An alternate path to the text file (needed when multiple models are trained on
         the same data file)
 
-=======
     add_dummy_prefix : bool
         If True the tokenizer adds dummy whitespace at the beginning of text. (default: True)
->>>>>>> fe6e22c0
     Example
     -------
     >>> import torch
@@ -128,11 +125,8 @@
         num_sequences=None,
         annotation_list_to_check=None,
         annotation_format="csv",
-<<<<<<< HEAD
         text_file=None,
-=======
         add_dummy_prefix=True,
->>>>>>> fe6e22c0
     ):
         if model_type not in ["unigram", "bpe", "char"]:
             raise ValueError("model_type must be one of : [unigram, bpe, char]")
