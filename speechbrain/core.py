"""Core SpeechBrain code for running experiments.

Authors
 * Peter Plantinga 2020
"""

import os
import sys
import torch
import shutil
import logging
import inspect
import argparse
import subprocess
import ruamel.yaml
import speechbrain as sb
from io import StringIO
from datetime import date
from enum import Enum, auto
from tqdm.contrib import tqdm
from types import SimpleNamespace
from torch.nn import SyncBatchNorm
from torch.utils.data import DistributedSampler
from torch.nn.parallel import DistributedDataParallel as DDP
from speechbrain.data_io.data_io import DataLoaderFactory

logger = logging.getLogger(__name__)
DEFAULT_LOG_CONFIG = os.path.dirname(os.path.abspath(__file__))
DEFAULT_LOG_CONFIG = os.path.join(DEFAULT_LOG_CONFIG, "log-config.yaml")
torch._C._jit_set_profiling_executor(False)
torch._C._jit_set_profiling_mode(False)


def create_experiment_directory(
    experiment_directory,
    hyperparams_to_save=None,
    overrides={},
    log_config=DEFAULT_LOG_CONFIG,
    save_env_desc=True,
):
    """Create the output folder and relevant experimental files.

    Arguments
    ---------
    experiment_directory : str
        The place where the experiment directory should be created.
    hyperparams_to_save : str
        A filename of a yaml file representing the parameters for this
        experiment. If passed, references are resolved and the result is
        written to a file in the experiment directory called "hyperparams.yaml"
    overrides : dict
        A mapping of replacements made in the yaml file, to save in yaml.
    log_config : str
        A yaml filename containing configuration options for the logger.
    save_env_desc : bool
        If True, an environment state description is saved to the experiment
        directory, in a file called env.log in the experiment directory
    """
    if not os.path.isdir(experiment_directory):
        os.makedirs(experiment_directory)

    # Write the parameters file
    if hyperparams_to_save is not None:
        hyperparams_filename = os.path.join(
            experiment_directory, "hyperparams.yaml"
        )
        with open(hyperparams_to_save) as f:
            resolved_yaml = sb.resolve_references(f, overrides)
        with open(hyperparams_filename, "w") as w:
            print("# Generated %s from:" % date.today(), file=w)
            print("# %s" % os.path.abspath(hyperparams_to_save), file=w)
            print("# yamllint disable", file=w)
            shutil.copyfileobj(resolved_yaml, w)

    # Copy executing file to output directory
    module = inspect.getmodule(inspect.currentframe().f_back)
    if module is not None:
        callingfile = os.path.realpath(module.__file__)
        shutil.copy(callingfile, experiment_directory)

    # Log exceptions to output automatically
    log_file = os.path.join(experiment_directory, "log.txt")
    logger_overrides = {"handlers": {"file_handler": {"filename": log_file}}}
    sb.utils.logger.setup_logging(log_config, logger_overrides)
    sys.excepthook = _logging_excepthook

    # Log beginning of experiment!
    logger.info("Beginning experiment!")
    logger.info(f"Experiment folder: {experiment_directory}")
    commit_hash = subprocess.check_output(["git", "describe", "--always"])
    logger.debug("Commit hash: '%s'" % commit_hash.decode("utf-8").strip())

    # Save system description:
    if save_env_desc:
        description_str = sb.utils.logger.get_environment_description()
        with open(os.path.join(experiment_directory, "env.log"), "w") as fo:
            fo.write(description_str)


def _logging_excepthook(exc_type, exc_value, exc_traceback):
    """Interrupt exception raising to log the error."""
    logger.error("Exception:", exc_info=(exc_type, exc_value, exc_traceback))


def parse_arguments(arg_list):
    r"""Parse command-line arguments to the experiment.

    Arguments
    ---------
    arg_list: list
        a list of arguments to parse, most often from `sys.argv[1:]`

    Returns
    -------
    param_file : str
        The location of the parameters file.
    overrides : str
        The yaml-formatted overrides, to pass to ``load_extended_yaml``.

    Example
    -------
    >>> argv = ['hyperparams.yaml', '--seed', '10']
    >>> filename, overrides = parse_arguments(argv)
    >>> filename
    'hyperparams.yaml'
    >>> overrides
    'seed: 10\n'
    """
    parser = argparse.ArgumentParser(
        description="Run a SpeechBrain experiment",
    )
    parser.add_argument(
        "param_file",
        help="a yaml-formatted file using the extended YAML syntax "
        "defined by SpeechBrain.",
    )
    parser.add_argument(
        "--yaml_overrides",
        help="A yaml-formatted string representing a dictionary of "
        "overrides to the parameters in the param file. The keys of "
        "the dictionary can use dots to represent levels in the yaml "
        'hierarchy. For example: "{model.param1: value1}" would '
        "override the param1 parameter of the model node.",
    )
    parser.add_argument(
        "--output_folder",
        help="A folder for storing all experiment-related outputs.",
    )
    parser.add_argument(
        "--data_folder", help="A folder containing the data used for training",
    )
    parser.add_argument(
        "--save_folder",
        help="A folder for storing checkpoints that allow restoring "
        "progress for testing or re-starting training.",
    )
    parser.add_argument(
        "--seed",
        type=int,
        help="A random seed to reproduce experiments on the same machine",
    )
    parser.add_argument(
        "--log_config",
        help="A file storing the configuration options for logging",
    )
    parser.add_argument(
        "--rank", type=int, help="Rank of process in multiprocessing setup"
    )
    parser.add_argument(
        "--local_rank",
        type=int,
<<<<<<< HEAD
        help="argument to support torch.distributed.launch",
=======
        help="Rank of process in multiprocessing setup",
>>>>>>> b4855a71
    )
    parser.add_argument("--device", help="The device to run the experiment on")
    parser.add_argument(
        "--multigpu_count", type=int, help="Number of gpus to run on"
    )
    parser.add_argument(
        "--multigpu_backend", help="data_parallel, ddp_nccl, ddp_gloo, ddp_mpi"
    )

    # Ignore items that are "None", they were not passed
    parsed_args = vars(parser.parse_args(arg_list))
    if parsed_args["local_rank"] is not None:
        parsed_args["rank"] = parsed_args["local_rank"]
        parsed_args["device"] = parsed_args["local_rank"]

    # overwrite rank and device in yaml
    if parsed_args["local_rank"] is not None:
        parsed_args["device"] = parsed_args["local_rank"]

        # avoid parsing "local_rank" to the yaml file
        del parsed_args["local_rank"]

    param_file = parsed_args["param_file"]
    del parsed_args["param_file"]

    # Convert yaml_overrides to dictionary
    yaml_overrides = ""
    if parsed_args["yaml_overrides"] is not None:
        yaml_overrides = parsed_args["yaml_overrides"]
        del parsed_args["yaml_overrides"]

    # Only return non-empty items
    items = {k: v for k, v in parsed_args.items() if v is not None}

    # Convert to string and append to overrides
    ruamel_yaml = ruamel.yaml.YAML()
    overrides = ruamel_yaml.load(yaml_overrides) or {}
    sb.utils.data_utils.recursive_update(overrides, items)
    yaml_stream = StringIO()
    ruamel_yaml.dump(overrides, yaml_stream)

    return param_file, yaml_stream.getvalue()


class Stage(Enum):
    """Simple enum to track stage of experiments."""

    TRAIN = auto()
    VALID = auto()
    TEST = auto()


class Brain:
    r"""Brain class abstracts away the details of data loops.

    The primary purpose of the `Brain` class is the implementation of
    the ``fit()`` method, which iterates epochs and datasets for the
    purpose of "fitting" a set of modules to a set of data.

    In order to use the ``fit()`` method, one should sub-class the ``Brain``
    class and override any methods for which the default behavior does not
    match the use case. For a simple use case (e.g. training a single model
    with a single dataset) the only methods that need to be overridden are:

    * ``compute_forward()``
    * ``compute_objectives()``

    The example below illustrates how overriding these two methods is done.

    For more complicated use cases, such as multiple modules that need to
    be updated, the following methods can be overridden:

    * ``fit_batch()``
    * ``evaluate_batch()``

    Arguments
    ---------
    modules : dict of str:torch.nn.Module pairs
        These modules are passed to the optimizier by default if they have
        trainable parameters, and will have train()/eval() called on them.
    opt_class : torch.optim class
        A torch optimizer constructor that has takes only the list of
        parameters (e.g. a lambda or partial function definition). By default,
        this will be passed all modules in ``modules`` at the
        beginning of the ``fit()`` method. This behavior can be changed
        by overriding the ``configure_optimizers()`` method.
    hparams : dict
        Each key:value pair should consist of a string key and a hyperparameter
        that is used within the overridden methods. These will
        be accessible via an ``hparams`` attribute, using "dot" notation:
        e.g. self.hparams.model(x)
    jit_module_keys : list of str
        keys from the dictionary passed to ``modules`` to compile with
        ``torch.jit.script``.
    checkpointer : speechbrain.Checkpointer
        By default, this will be used to load checkpoints, and will have the
        optimizer added to continue training if interrupted.
    device : str
        The location for performing computations.
    multigpu_count : int
        Number of GPUs to use for computation. With ``"data_parallel"``
        backend, ``fit()`` is run on one process and multiple GPUs. With one of
        the three ``ddp`` backends, ``fit()`` is run with one process per GPU.
    multigpu_backend : str
        one of {"ddp_nccl", "ddp_gloo", "ddp_mpi", "data_parallel"}
    auto_mix_prec: bool
        If True, automatic mixed-precision is used. Activate it only with cuda.
    gradient_clipping : float
        Default implementation of ``fit_batch()`` uses ``clip_grad_norm_``
    nonfinite_patience : int
        Number of times to ignore non-finite losses before stopping.

    Example
    -------
    >>> from torch.optim import SGD
    >>> class SimpleBrain(Brain):
    ...     def compute_forward(self, x, stage):
    ...         return self.modules.model(x)
    ...     def compute_objectives(self, predictions, targets, stage):
    ...         return torch.nn.functional.l1_loss(predictions, targets)
    >>> model = torch.nn.Linear(in_features=10, out_features=10)
    >>> brain = SimpleBrain({"model": model}, opt_class=lambda x: SGD(x, 0.1))
    >>> brain.fit(range(1), ([torch.rand(10, 10), torch.rand(10, 10)],))
    """

    def __init__(
        self, modules=None, opt_class=None, hparams=None, checkpointer=None,
    ):
        self.opt_class = opt_class
        self.checkpointer = checkpointer
        self.root_process = True

        # Arguments passed via the hparams dictionary
        brain_arg_defaults = {
            "device": "cpu",
            "multigpu_count": 0,
            "multigpu_backend": None,
            "jit_module_keys": None,
            "auto_mix_prec": False,
            "max_grad_norm": 5.0,
            "nonfinite_patience": 3,
            "progressbar": True,
        }
        for arg, default in brain_arg_defaults.items():
            if hparams is not None and arg in hparams:
                setattr(self, arg, hparams[arg])
            else:
                setattr(self, arg, default)

        # Put modules on the right device, accessible with dot notation
        self.modules = torch.nn.ModuleDict(modules).to(self.device)

        # Make hyperparams available with dot notation too
        if hparams is not None:
            self.hparams = SimpleNamespace(**hparams)

        # Automatic mixed precision init
        if self.auto_mix_prec:
            self.scaler = torch.cuda.amp.GradScaler()

        # List parameter count for the user
        total_params = sum(
            p.numel() for p in self.modules.parameters() if p.requires_grad
        )
        if total_params > 0:
            clsname = self.__class__.__name__
            fmt_num = sb.utils.logger.format_order_of_magnitude(total_params)
            logger.info(f"{fmt_num} trainable parameters in {clsname}")

        # Initialize ddp environment
        self.rank = os.environ.get("RANK")
        if self.multigpu_backend and self.multigpu_backend.startswith("ddp"):
            if self.rank is None:
                sys.exit(
                    "To use DDP backend, start your script with:\n\t"
                    "python -m speechbrain.ddp experiment.py hyperparams.yaml"
                )
            else:
                self.rank = int(self.rank)
            self.root_process = self.rank == 0

            # Use backend (without "ddp_") to initialize process group
            backend = self.multigpu_backend[4:]
            torch.distributed.init_process_group(
                backend=backend, world_size=self.multigpu_count, rank=self.rank
            )

            # force the models to start and remain synchronized
            torch.backends.cudnn.deterministic = True
            torch.backends.cudnn.benchmark = False

    def compute_forward(self, x, stage):
        """Forward pass, to be overridden by sub-classes.

        Arguments
        ---------
        x : torch.Tensor or list of tensors
            The input tensor or tensors for processing.
        stage : Stage
            The stage of the experiment: Stage.TRAIN, Stage.VALID, Stage.TEST

        Returns
        -------
        torch.Tensor
            A tensor representing the outputs after all processing is complete.
        """
        raise NotImplementedError

    def compute_objectives(self, predictions, targets, stage):
        """Compute loss, to be overridden by sub-classes.

        Arguments
        ---------
        predictions : torch.Tensor or list of tensors
            The output tensor or tensors to evaluate.
        targets : torch.Tensor or list of tensors
            The gold standard to use for evaluation.
        stage : Stage
            The stage of the experiment: Stage.TRAIN, Stage.VALID, Stage.TEST

        Returns
        -------
        loss : torch.Tensor
            A tensor with the computed loss
        """
        raise NotImplementedError

    def on_stage_start(self, stage, epoch=None):
        """Gets called when a stage starts.

        Useful for defining class variables used during the stage.

        Arguments
        ---------
        stage : Stage
            The stage of the experiment: Stage.TRAIN, Stage.VALID, Stage.TEST
        epoch : int
            The current epoch count.
        """
        pass

    def on_stage_end(self, stage, stage_loss, epoch=None):
        """Gets called at the end of a stage.

        Arguments
        ---------
        stage : Stage
            The stage of the experiment: Stage.TRAIN, Stage.VALID, Stage.TEST
        stage_loss : float
            The average loss over the completed stage.
        epoch : int
            The current epoch count.
        """
        pass

    def on_fit_start(self):
        """Gets called at the beginning of ``fit()``, on multiple processes
        if multigpu_count is more than 0 and backend is ddp.

        Default implementation compiles the jit modules, initializes
        optimizers, and loads the latest checkpoint to resume training.
        """
        # Run this *after* mp.spawn since jit modules cannot be pickled.
        self._compile_jit()

        # Wrap modules with parallel backend after jit
        self._wrap_multigpu()

        # Initialize optimizers after parameters are configured
        self.init_optimizers()

        # Load latest checkpoint to resume training if interrupted
        if self.checkpointer is not None:
            self.checkpointer.recover_if_possible(
                device=torch.device(self.device)
            )

    def init_optimizers(self):
        """Called during ``on_fit_start()``, initialize optimizers
        after parameters are fully configured (e.g. DDP, jit).

        The default implementation of this method depends on an optimizer
        class being passed at initialization that takes only a list
        of parameters (e.g. a lambda or a partial function definition).
        This creates a single optimizer that optimizes all trainable params.

        Override this class if there are multiple optimizers.
        """
        if self.opt_class is not None:
            self.optimizer = self.opt_class(self.modules.parameters())

            if self.checkpointer is not None:
                self.checkpointer.add_recoverable("optimizer", self.optimizer)

    def on_evaluate_start(self, max_key=None, min_key=None):
        """Gets called at the beginning of ``evaluate()``

        Default implementation loads the best-performing checkpoint for
        evaluation, based on stored metrics.

        Arguments
        ---------
        max_key : str
            Key to use for finding best checkpoint (higher is better).
            By default, passed to ``self.checkpointer.recover_if_possible()``.
        min_key : str
            Key to use for finding best checkpoint (lower is better).
            By default, passed to ``self.checkpointer.recover_if_possible()``.
        """

        # Recover best checkpoint for evaluation
        if self.checkpointer is not None:
            self.checkpointer.recover_if_possible(
                max_key=max_key,
                min_key=min_key,
                device=torch.device(self.device),
            )

    def fit_batch(self, batch):
        """Fit one batch, override to do multiple updates.

        The default impementation depends on a few methods being defined
        with a particular behavior:

        * ``compute_forward()``
        * ``compute_objectives()``

        Also depends on having optimizers passed at initialization.

        Arguments
        ---------
        batch : list of torch.Tensors
            batch of data to use for training. Default implementation assumes
            this batch has two elements: inputs and targets.

        Returns
        -------
        detached loss
        """
        inputs, labels = batch

        # Managing automatic mixed precision
        if self.auto_mix_prec:
            with torch.cuda.amp.autocast():
                outputs = self.compute_forward(inputs, Stage.TRAIN)
                loss = self.compute_objectives(outputs, labels, Stage.TRAIN)
                self.scaler.scale(loss).backward()
                if self.check_gradients(loss):
                    self.scaler.step(self.optimizer)
                self.optimizer.zero_grad()
                self.scaler.update()
        else:
            outputs = self.compute_forward(inputs, Stage.TRAIN)
            loss = self.compute_objectives(outputs, labels, Stage.TRAIN)
            loss.backward()
            if self.check_gradients(loss):
                self.optimizer.step()
            self.optimizer.zero_grad()

        return loss.detach().cpu()

    def check_gradients(self, loss):
        """Check if gradients are finite and not too large.

        Automatically clips large gradients.

        Arguments
        ---------
        loss : tensor
            The loss tensor after ``backward()`` has been called but
            before the optimizers ``step()``.

        Returns
        -------
        bool
            Whether or not the optimizer step should be carried out.
        """
        if not torch.isfinite(loss):
            self.nonfinite_count += 1

            # Print helpful debug info
            logger.warn(f"Loss is {loss}.")
            for p in self.modules.parameters():
                if not torch.isfinite(p).all():
                    logger.warn("Parameter is not finite: " + str(p))

            # Check if patience is exhausted
            if self.nonfinite_count > self.nonfinite_patience:
                raise ValueError(
                    "Loss is not finite and patience is exhausted. "
                    "To debug, wrap `fit()` with "
                    "autograd's `detect_anomaly()`, e.g.\n\nwith "
                    "torch.autograd.detect_anomaly():\n\tbrain.fit(...)"
                )
            else:
                logger.warn("Patience not yet exhausted, ignoring this batch.")
                return False

        # Clip gradient norm
        torch.nn.utils.clip_grad_norm_(
            (p for p in self.modules.parameters()), self.max_grad_norm
        )

        return True

    def evaluate_batch(self, batch, stage):
        """Evaluate one batch, override for different procedure than train.

        The default impementation depends on two methods being defined
        with a particular behavior:

        * ``compute_forward()``
        * ``compute_objectives()``

        Arguments
        ---------
        batch : list of torch.Tensors
            batch of data to use for evaluation. Default implementation assumes
            this batch has two elements: inputs and targets.
        stage : Stage
            The stage of the experiment: Stage.VALID, Stage.TEST

        Returns
        -------
        detached loss
        """
        inputs, targets = batch
        out = self.compute_forward(inputs, stage=stage)
        loss = self.compute_objectives(out, targets, stage=stage)
        return loss.detach().cpu()

    def fit(
        self, epoch_counter, train_set, valid_set=None, progressbar=None,
    ):
        """Iterate epochs and datasets to improve objective.

        Relies on the existence of mulitple functions that can (or should) be
        overridden. The following methods are used and expected to have a
        certain behavior:

        * ``fit_batch()``
        * ``evaluate_batch()``
        * ``update_average()``

        If the initialization was done with multigpu_count > 0 and the
        multigpu_backend is ddp, this method will spawn the correct number
        of processes and run a portion of the training data on the
        corresponding device.

        Arguments
        ---------
        epoch_counter : iterable
            each call should return an integer indicating the epoch count.
        train_set : DataLoader
            A set of data to use for training.
        valid_set : DataLoader
            A set of data to use for validation.
        progressbar : bool
            Whether to display the progress of each epoch in a progressbar.
        """
        self.on_fit_start()

        if progressbar is None:
            progressbar = self.progressbar

        # Use factories to get loaders
        self.train_sampler = None
        if isinstance(train_set, DataLoaderFactory):
            if self.rank is not None and self.multigpu_count > 0:
                self.train_sampler = DistributedSampler(
                    dataset=train_set.dataset,
                    num_replicas=self.multigpu_count,
                    rank=self.rank,
                    shuffle=train_set.shuffle,
                )
            train_set = train_set.get_dataloader(self.train_sampler)
        if isinstance(valid_set, DataLoaderFactory):
            valid_set = valid_set.get_dataloader()

        # Iterate epochs
        for epoch in epoch_counter:

            # Training stage
            self.on_stage_start(Stage.TRAIN, epoch)
            self.modules.train()
            avg_train_loss = 0.0

            # Reset nonfinite count to 0 each epoch
            self.nonfinite_count = 0

            if self.train_sampler is not None:
                self.train_sampler.set_epoch(epoch)

            # Only show progressbar if requested and root_process
            disable = not (progressbar and self.root_process)
            with tqdm(train_set, dynamic_ncols=True, disable=disable) as t:
                for self.step, batch in enumerate(t):
                    loss = self.fit_batch(batch)
                    avg_train_loss = self.update_average(loss, avg_train_loss)
                    t.set_postfix(train_loss=avg_train_loss)
            self.on_stage_end(Stage.TRAIN, avg_train_loss, epoch)

            # Validation stage
            avg_valid_loss = None
            if valid_set is not None:
                self.on_stage_start(Stage.VALID, epoch)
                self.modules.eval()
                avg_valid_loss = 0.0
                with torch.no_grad():
                    for self.step, batch in enumerate(
                        tqdm(valid_set, dynamic_ncols=True, disable=disable)
                    ):
                        loss = self.evaluate_batch(batch, stage=Stage.VALID)
                        avg_valid_loss = self.update_average(
                            loss, avg_valid_loss
                        )
                self.on_stage_end(Stage.VALID, avg_valid_loss, epoch)

    def _compile_jit(self):
        """This should be run *after* mp.spawn, since jit modules
        cannot be pickled.
        """
        if self.jit_module_keys is None:
            return

        for name in self.jit_module_keys:
            module = torch.jit.script(self.modules[name])
            self.modules[name] = module.to(self.device)

    def _wrap_multigpu(self):
        """Wrap modules with multigpu wrapper when requested"""
        if self.multigpu_backend is None:
            return

        for name, module in self.modules.items():
            if any(p.requires_grad for p in module.parameters()):
                if self.multigpu_backend == "data_parallel":
                    module = torch.nn.DataParallel(module)
                elif self.multigpu_backend.startswith("ddp"):
                    module = SyncBatchNorm.convert_sync_batchnorm(module)
                    module = DDP(module, device_ids=[self.device])
            self.modules[name] = module

    def evaluate(self, test_set, max_key=None, min_key=None, progressbar=None):
        """Iterate test_set and evaluate brain performance. By default, loads
        the best-performing checkpoint (as recorded using the checkpointer).

        Arguments
        ---------
        test_set : list of DataLoaders
            This list will be zipped before iterating.
        max_key : str
            Key to use for finding best checkpoint, passed to on_evaluate_start
        min_key : str
            Key to use for finding best checkpoint, passed to on_evaluate_start
        progressbar : bool
            Whether to display the progress in a progressbar.

        Returns
        -------
        average test loss
        """
        if progressbar is None:
            progressbar = self.progressbar

        # Get test loader from factory
        if isinstance(test_set, DataLoaderFactory):
            test_set = test_set.get_dataloader()

        self.on_evaluate_start(max_key=max_key, min_key=min_key)
        self.on_stage_start(Stage.TEST, epoch=None)
        self.modules.eval()
        avg_test_loss = 0.0
        disable = not progressbar
        with torch.no_grad():
            for self.step, batch in enumerate(
                tqdm(test_set, dynamic_ncols=True, disable=disable)
            ):
                loss = self.evaluate_batch(batch, stage=Stage.TEST)
                avg_test_loss = self.update_average(loss, avg_test_loss)
        self.on_stage_end(Stage.TEST, avg_test_loss, epoch=None)

    def update_average(self, loss, avg_loss):
        """Update running average of the loss.

        Arguments
        ---------
        loss : torch.tensor
            detached loss, a single float value.
        avg_loss : float
            current running average.

        Returns
        -------
        float
            The average loss
        """
        if torch.isfinite(loss):
            avg_loss -= avg_loss / (self.step + 1)
            avg_loss += float(loss) / (self.step + 1)
        return avg_loss<|MERGE_RESOLUTION|>--- conflicted
+++ resolved
@@ -169,11 +169,7 @@
     parser.add_argument(
         "--local_rank",
         type=int,
-<<<<<<< HEAD
-        help="argument to support torch.distributed.launch",
-=======
         help="Rank of process in multiprocessing setup",
->>>>>>> b4855a71
     )
     parser.add_argument("--device", help="The device to run the experiment on")
     parser.add_argument(
