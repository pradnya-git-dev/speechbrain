--- conflicted
+++ resolved
@@ -104,11 +104,7 @@
     return detected_var
 
 
-<<<<<<< HEAD
 def check_yaml_vs_script(hparam_file, script_file, prepare_files):
-=======
-def check_yaml_vs_script(hparam_file, script_file, prepare_file):
->>>>>>> 0843c4f2
     """Checks consistency between the given yaml file (hparams_file) and the
     script file. The function detects if there are variables declared in the yaml
     file, but not used in the script file.
@@ -119,13 +115,8 @@
         Path of the yaml file containing the hyperparameters.
     script_file : path
         Path of the script file (.py) containing the training recipe.
-<<<<<<< HEAD
     prepare_file : List(path) (optional)
-        Path list of the preparation script file (.py) containing the data preparation.
-=======
-    prepare_file : path (optional)
-        Path of the preparation script file (.py) containing the data preparation.
->>>>>>> 0843c4f2
+        Path list of the preparation script files (.py) containing the data preparation.
 
     Returns
     -------
@@ -145,11 +136,7 @@
         print("File %s not found!" % (script_file,))
         return False
 
-<<<<<<< HEAD
     for prepare_file in prepare_files:
-=======
-    if prepare_file is not None:
->>>>>>> 0843c4f2
         if not (os.path.exists(prepare_file)):
             print("File %s not found!" % (prepare_file,))
             return False
@@ -158,17 +145,9 @@
     var_lst = get_yaml_var(hparam_file)
 
     # Detect which of these variables are used in the script file
-<<<<<<< HEAD
     detected_vars_prepare = []
     for prepare_file in prepare_files:
         detected_vars_prepare += detect_script_vars(prepare_file, var_lst)
-=======
-    detected_vars_prepare = (
-        detect_script_vars(prepare_file, var_lst)
-        if prepare_file is not None
-        else []
-    )
->>>>>>> 0843c4f2
     detected_vars_train = detect_script_vars(script_file, var_lst)
 
     # Check which variables are declared but not used
@@ -198,11 +177,7 @@
         - set(default_run_opt_keys)
     )
     for unused_var in unused_vars:
-<<<<<<< HEAD
         if len(prepare_files) == 0:
-=======
-        if prepare_file is None:
->>>>>>> 0843c4f2
             print(
                 '\tWARNING: variable "%s" not used in %s!'
                 % (unused_var, script_file)
@@ -210,11 +185,7 @@
         else:
             print(
                 '\tWARNING: variable "%s" not used in %s or %s!'
-<<<<<<< HEAD
-                % (unused_var, script_file, ','.join(prepare_files))
-=======
-                % (unused_var, script_file, prepare_file)
->>>>>>> 0843c4f2
+                % (unused_var, script_file, ",".join(prepare_files))
             )
 
     if len(unused_vars) == 0:
