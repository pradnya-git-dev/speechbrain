--- conflicted
+++ resolved
@@ -11,7 +11,7 @@
 import numpy as np
 
 import speechbrain as sb
-from speechbrain.decoders.ctc import CTCPrefixScorer, CTCPrefixScoreTH
+from speechbrain.decoders.ctc import CTCPrefixScoreTH
 
 
 class S2SBaseSearcher(torch.nn.Module):
@@ -573,15 +573,10 @@
         beam_offset = torch.arange(batch_size, device=device) * self.beam_size
 
         # initialize sequence scores variables.
-<<<<<<< HEAD
-        sequence_scores = torch.empty(batch_size * self.beam_size).to(device)
-        sequence_scores.fill_(self.minus_inf)
-=======
         sequence_scores = torch.empty(
             batch_size * self.beam_size, device=device
         )
         sequence_scores.fill_(float("-inf"))
->>>>>>> 10662430
 
         # keep only the first to make sure no redundancy.
         sequence_scores.index_fill_(0, beam_offset, 0.0)
