#!/usr/bin/env/python3
"""Recipe for training a wav2vec-based ctc ASR system with librispeech.
The system employs wav2vec as its encoder. Decoding is performed with
ctc greedy decoder.
To run this recipe, do the following:
> python train_with_wav2vec.py hparams/train_{hf,sb}_wav2vec.yaml
The neural network is trained on CTC likelihood target and character units
are used as basic recognition tokens.

Authors
 * Rudolf A Braun 2022
 * Titouan Parcollet 2022
 * Sung-Lin Yeh 2021
 * Ju-Chieh Chou 2020
 * Mirco Ravanelli 2020
 * Abdel Heba 2020
 * Peter Plantinga 2020
 * Samuele Cornell 2020
"""

import os
import sys
import torch
import logging
import speechbrain as sb
from speechbrain.utils.distributed import run_on_main
from hyperpyyaml import load_hyperpyyaml
from pathlib import Path

logger = logging.getLogger(__name__)


# Define training procedure
class ASR(sb.Brain):
    def compute_forward(self, batch, stage):
        """Forward computations from the waveform batches to the output probabilities."""
        batch = batch.to(self.device)
        wavs, wav_lens = batch.sig
        wavs, wav_lens = wavs.to(self.device), wav_lens.to(self.device)

        # Add augmentation if specified
        if stage == sb.Stage.TRAIN:
            if hasattr(self.modules, "env_corrupt"):
                wavs_noise = self.modules.env_corrupt(wavs, wav_lens)
                wavs = torch.cat([wavs, wavs_noise], dim=0)
                wav_lens = torch.cat([wav_lens, wav_lens])

            if hasattr(self.hparams, "augmentation"):
                wavs = self.hparams.augmentation(wavs, wav_lens)

        # Forward pass

        # Handling SpeechBrain vs HuggingFance pretrained models
        if hasattr(self.modules, "extractor"):  # SpeechBrain pretrained model
            latents = self.modules.extractor(wavs)
            feats = self.modules.encoder_wrapper(latents, wav_lens=wav_lens)[
                "embeddings"
            ]
        else:  # HuggingFace pretrained model
            feats = self.modules.wav2vec2(wavs, wav_lens)

        x = self.modules.enc(feats)

        # Compute outputs
        p_tokens = None
        logits = self.modules.ctc_lin(x)
        p_ctc = self.hparams.log_softmax(logits)
        if stage != sb.Stage.TRAIN:
            p_tokens = sb.decoders.ctc_greedy_decode(
                p_ctc, wav_lens, blank_id=self.hparams.blank_index
            )
        return p_ctc, wav_lens, p_tokens

    def compute_objectives(self, predictions, batch, stage):
        """Computes the loss (CTC+NLL) given predictions and targets."""

        p_ctc, wav_lens, predicted_tokens = predictions

        ids = batch.id
        tokens, tokens_lens = batch.tokens

        if hasattr(self.modules, "env_corrupt") and stage == sb.Stage.TRAIN:
            tokens = torch.cat([tokens, tokens], dim=0)
            tokens_lens = torch.cat([tokens_lens, tokens_lens], dim=0)

        loss_ctc = self.hparams.ctc_cost(p_ctc, tokens, wav_lens, tokens_lens)
        loss = loss_ctc

        if stage != sb.Stage.TRAIN:
            # Decode token terms to words
            predicted_words = [
                "".join(self.tokenizer.decode_ndim(utt_seq)).split(" ")
                for utt_seq in predicted_tokens
            ]
            target_words = [wrd.split(" ") for wrd in batch.wrd]
            self.wer_metric.append(ids, predicted_words, target_words)
            self.cer_metric.append(ids, predicted_words, target_words)

        return loss

    def fit_batch(self, batch):
        should_step = self.step % self.grad_accumulation_factor == 0

        # Managing automatic mixed precision
        if self.auto_mix_prec:
            self.wav2vec_optimizer.zero_grad()
            self.model_optimizer.zero_grad()
            with torch.cuda.amp.autocast():
                with self.no_sync():
                    outputs = self.compute_forward(batch, sb.Stage.TRAIN)
                loss = self.compute_objectives(outputs, batch, sb.Stage.TRAIN)
            with self.no_sync(not should_step):
                self.scaler.scale(
                    loss / self.grad_accumulation_factor
                ).backward()
            if should_step:
                if not self.hparams.freeze_wav2vec:
                    self.scaler.unscale_(self.wav2vec_optimizer)
                self.scaler.unscale_(self.model_optimizer)
                if self.check_gradients(loss):
<<<<<<< HEAD
                    if hasattr(self.hparams, "warmup_steps"):
                        if self.optimizer_step > self.hparams.warmup_steps:
                            self.scaler.step(self.wav2vec_optimizer)
                    else:
                        self.scaler.step(self.wav2vec_optimizer)
=======
                    self.scaler.step(self.wav2vec_optimizer)
>>>>>>> 0423bda8
                    self.scaler.step(self.model_optimizer)
                self.scaler.update()
                self.optimizer_step += 1
        else:
            with self.no_sync():
                outputs = self.compute_forward(batch, sb.Stage.TRAIN)
            loss = self.compute_objectives(outputs, batch, sb.Stage.TRAIN)
            (loss / self.grad_accumulation_factor).backward()
            if should_step:
                if self.check_gradients(loss):
<<<<<<< HEAD
                    if hasattr(self.hparams, "warmup_steps"):
                        if self.optimizer_step > self.hparams.warmup_steps:
                            self.wav2vec_optimizer.step()
                    else:
                        self.wav2vec_optimizer.step()
=======
                    self.wav2vec_optimizer.step()
>>>>>>> 0423bda8
                    self.model_optimizer.step()
                self.wav2vec_optimizer.zero_grad()
                self.model_optimizer.zero_grad()
                self.optimizer_step += 1

        return loss.detach().cpu()

    def on_stage_start(self, stage, epoch):
        """Gets called at the beginning of each epoch"""
        if stage != sb.Stage.TRAIN:
            self.cer_metric = self.hparams.cer_computer()
            self.wer_metric = self.hparams.error_rate_computer()

    def on_stage_end(self, stage, stage_loss, epoch):
        """Gets called at the end of an epoch."""
        # Compute/store important stats
        stage_stats = {"loss": stage_loss}
        if stage == sb.Stage.TRAIN:
            self.train_stats = stage_stats
        else:
            stage_stats["CER"] = self.cer_metric.summarize("error_rate")
            stage_stats["WER"] = self.wer_metric.summarize("error_rate")

        # Perform end-of-iteration things, like annealing, logging, etc.
        if stage == sb.Stage.VALID:
            old_lr_model, new_lr_model = self.hparams.lr_annealing_model(
                stage_stats["loss"]
            )
            old_lr_wav2vec, new_lr_wav2vec = self.hparams.lr_annealing_wav2vec(
                stage_stats["loss"]
            )
            sb.nnet.schedulers.update_learning_rate(
                self.model_optimizer, new_lr_model
            )
            sb.nnet.schedulers.update_learning_rate(
                self.wav2vec_optimizer, new_lr_wav2vec
            )
            self.hparams.train_logger.log_stats(
                stats_meta={
                    "epoch": epoch,
                    "lr_model": old_lr_model,
                    "lr_wav2vec": old_lr_wav2vec,
                },
                train_stats=self.train_stats,
                valid_stats=stage_stats,
            )
            self.checkpointer.save_and_keep_only(
                meta={"WER": stage_stats["WER"]}, min_keys=["WER"],
            )
        elif stage == sb.Stage.TEST:
            self.hparams.train_logger.log_stats(
                stats_meta={"Epoch loaded": self.hparams.epoch_counter.current},
                test_stats=stage_stats,
            )
            with open(self.hparams.wer_file, "w") as w:
                self.wer_metric.write_stats(w)

    def init_optimizers(self):
        "Initializes the wav2vec2 optimizer and model optimizer"
        # Handling SpeechBrain vs HuggingFance pretrained models
        if hasattr(self.modules, "extractor"):  # SpeechBrain pretrained model
            self.wav2vec_optimizer = self.hparams.wav2vec_opt_class(
                self.modules.encoder_wrapper.parameters()
            )

        else:  # HuggingFace pretrained model
            self.wav2vec_optimizer = self.hparams.wav2vec_opt_class(
                self.modules.wav2vec2.parameters()
            )

        self.model_optimizer = self.hparams.model_opt_class(
            self.hparams.model.parameters()
        )

        if self.checkpointer is not None:
            self.checkpointer.add_recoverable(
                "wav2vec_opt", self.wav2vec_optimizer
            )
            self.checkpointer.add_recoverable("modelopt", self.model_optimizer)

    def zero_grad(self, set_to_none=False):
        self.wav2vec_optimizer.zero_grad(set_to_none)
        self.model_optimizer.zero_grad(set_to_none)


def dataio_prepare(hparams):
    """This function prepares the datasets to be used in the brain class.
    It also defines the data processing pipeline through user-defined functions."""
    data_folder = hparams["data_folder"]

    train_data = sb.dataio.dataset.DynamicItemDataset.from_csv(
        csv_path=hparams["train_csv"], replacements={"data_root": data_folder},
    )

    if hparams["sorting"] == "ascending":
        # we sort training data to speed up training and get better results.
        train_data = train_data.filtered_sorted(sort_key="duration")
        # when sorting do not shuffle in dataloader ! otherwise is pointless
        hparams["train_dataloader_opts"]["shuffle"] = False

    elif hparams["sorting"] == "descending":
        train_data = train_data.filtered_sorted(
            sort_key="duration", reverse=True
        )
        # when sorting do not shuffle in dataloader ! otherwise is pointless
        hparams["train_dataloader_opts"]["shuffle"] = False

    elif hparams["sorting"] == "random":
        pass

    else:
        raise NotImplementedError(
            "sorting must be random, ascending or descending"
        )

    valid_data = sb.dataio.dataset.DynamicItemDataset.from_csv(
        csv_path=hparams["valid_csv"], replacements={"data_root": data_folder},
    )
    valid_data = valid_data.filtered_sorted(sort_key="duration")

    # test is separate
    test_datasets = {}
    for csv_file in hparams["test_csv"]:
        name = Path(csv_file).stem
        test_datasets[name] = sb.dataio.dataset.DynamicItemDataset.from_csv(
            csv_path=csv_file, replacements={"data_root": data_folder}
        )
        test_datasets[name] = test_datasets[name].filtered_sorted(
            sort_key="duration"
        )

    datasets = [train_data, valid_data] + [i for k, i in test_datasets.items()]

    # 2. Define audio pipeline:
    @sb.utils.data_pipeline.takes("wav")
    @sb.utils.data_pipeline.provides("sig")
    def audio_pipeline(wav):
        sig = sb.dataio.dataio.read_audio(wav)
        return sig

    sb.dataio.dataset.add_dynamic_item(datasets, audio_pipeline)
    label_encoder = sb.dataio.encoder.CTCTextEncoder()

    # 3. Define text pipeline:
    @sb.utils.data_pipeline.takes("wrd")
    @sb.utils.data_pipeline.provides(
        "wrd", "char_list", "tokens_list", "tokens"
    )
    def text_pipeline(wrd):
        yield wrd
        char_list = list(wrd)
        yield char_list
        tokens_list = label_encoder.encode_sequence(char_list)
        yield tokens_list
        tokens = torch.LongTensor(tokens_list)
        yield tokens

    sb.dataio.dataset.add_dynamic_item(datasets, text_pipeline)

    lab_enc_file = os.path.join(hparams["save_folder"], "label_encoder.txt")
    special_labels = {
        "blank_label": hparams["blank_index"],
    }
    label_encoder.load_or_create(
        path=lab_enc_file,
        from_didatasets=[train_data],
        output_key="char_list",
        special_labels=special_labels,
        sequence_input=True,
    )

    # 4. Set output:
    sb.dataio.dataset.set_output_keys(
        datasets, ["id", "sig", "wrd", "char_list", "tokens"],
    )

    return train_data, valid_data, test_datasets, label_encoder


if __name__ == "__main__":

    # CLI:
    hparams_file, run_opts, overrides = sb.parse_arguments(sys.argv[1:])

    # If distributed_launch=True then
    # create ddp_group with the right communication protocol
    sb.utils.distributed.ddp_init_group(run_opts)

    with open(hparams_file) as fin:
        hparams = load_hyperpyyaml(fin, overrides)

    # Create experiment directory
    sb.create_experiment_directory(
        experiment_directory=hparams["output_folder"],
        hyperparams_to_save=hparams_file,
        overrides=overrides,
    )

    # Dataset prep (parsing Librispeech)
    from librispeech_prepare import prepare_librispeech  # noqa

    # multi-gpu (ddp) save data preparation
    run_on_main(
        prepare_librispeech,
        kwargs={
            "data_folder": hparams["data_folder"],
            "tr_splits": hparams["train_splits"],
            "dev_splits": hparams["dev_splits"],
            "te_splits": hparams["test_splits"],
            "save_folder": hparams["output_folder"],
            "merge_lst": hparams["train_splits"],
            "merge_name": "train.csv",
            "skip_prep": hparams["skip_prep"],
        },
    )

    # here we create the datasets objects as well as tokenization and encoding
    train_data, valid_data, test_datasets, label_encoder = dataio_prepare(
        hparams
    )

    # Trainer initialization
    asr_brain = ASR(
        modules=hparams["modules"],
        hparams=hparams,
        run_opts=run_opts,
        checkpointer=hparams["checkpointer"],
    )

    # We load the pretrained wav2vec2 model
    if "pretrainer" in hparams.keys():
        run_on_main(hparams["pretrainer"].collect_files)
        hparams["pretrainer"].load_collected(asr_brain.device)

    # We dynamicaly add the tokenizer to our brain class.
    # NB: This tokenizer corresponds to the one used for the LM!!
    asr_brain.tokenizer = label_encoder

    # Training
    asr_brain.fit(
        asr_brain.hparams.epoch_counter,
        train_data,
        valid_data,
        train_loader_kwargs=hparams["train_dataloader_opts"],
        valid_loader_kwargs=hparams["valid_dataloader_opts"],
    )

    # Testing
    for k in test_datasets.keys():  # keys are test_clean, test_other etc
        asr_brain.hparams.wer_file = os.path.join(
            hparams["output_folder"], "wer_{}.txt".format(k)
        )
        asr_brain.evaluate(
            test_datasets[k], test_loader_kwargs=hparams["test_dataloader_opts"]
        )<|MERGE_RESOLUTION|>--- conflicted
+++ resolved
@@ -118,15 +118,7 @@
                     self.scaler.unscale_(self.wav2vec_optimizer)
                 self.scaler.unscale_(self.model_optimizer)
                 if self.check_gradients(loss):
-<<<<<<< HEAD
-                    if hasattr(self.hparams, "warmup_steps"):
-                        if self.optimizer_step > self.hparams.warmup_steps:
-                            self.scaler.step(self.wav2vec_optimizer)
-                    else:
-                        self.scaler.step(self.wav2vec_optimizer)
-=======
                     self.scaler.step(self.wav2vec_optimizer)
->>>>>>> 0423bda8
                     self.scaler.step(self.model_optimizer)
                 self.scaler.update()
                 self.optimizer_step += 1
@@ -137,15 +129,7 @@
             (loss / self.grad_accumulation_factor).backward()
             if should_step:
                 if self.check_gradients(loss):
-<<<<<<< HEAD
-                    if hasattr(self.hparams, "warmup_steps"):
-                        if self.optimizer_step > self.hparams.warmup_steps:
-                            self.wav2vec_optimizer.step()
-                    else:
-                        self.wav2vec_optimizer.step()
-=======
                     self.wav2vec_optimizer.step()
->>>>>>> 0423bda8
                     self.model_optimizer.step()
                 self.wav2vec_optimizer.zero_grad()
                 self.model_optimizer.zero_grad()
