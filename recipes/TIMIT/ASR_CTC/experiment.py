#!/usr/bin/env python3
import os
import sys
import speechbrain as sb
<<<<<<< HEAD
import speechbrain.data_io.wer as wer_io
import speechbrain.utils.edit_distance as edit_distance
from asr_brain import ASR_Brain
=======
from speechbrain.decoders.ctc import ctc_greedy_decode
>>>>>>> d5585327

# This hack needed to import data preparation script from ..
current_dir = os.path.dirname(os.path.abspath(__file__))
sys.path.append(os.path.dirname(current_dir))
from timit_prepare import prepare_timit  # noqa E402

# Load hyperparameters file with command-line overrides
params_file, overrides = sb.core.parse_arguments(sys.argv[1:])
with open(params_file) as fin:
    params = sb.yaml.load_extended_yaml(fin, overrides)

# Create experiment directory
sb.core.create_experiment_directory(
    experiment_directory=params.output_folder,
    hyperparams_to_save=params_file,
    overrides=overrides,
)

<<<<<<< HEAD
=======

# Define training procedure
class ASR(sb.core.Brain):
    def compute_forward(self, x, stage="train", init_params=False):
        ids, wavs, wav_lens = x
        wavs, wav_lens = wavs.to(params.device), wav_lens.to(params.device)

        # Adding environmental corruption if specified (i.e., noise+rev)
        if hasattr(params, "env_corrupt") and stage == "train":
            wavs_noise = params.env_corrupt(wavs, wav_lens, init_params)
            wavs = torch.cat([wavs, wavs_noise], dim=0)
            wav_lens = torch.cat([wav_lens, wav_lens])

        # Adding time-domain SpecAugment if specified
        if hasattr(params, "augmentation"):
            wavs = params.augmentation(wavs, wav_lens, init_params)

        feats = params.compute_features(wavs, init_params)
        feats = params.normalize(feats, wav_lens)
        out = params.model(feats, init_params)
        out = params.output(out, init_params)
        pout = params.log_softmax(out)
        return pout, wav_lens

    def compute_objectives(self, predictions, targets, stage="train"):
        pout, pout_lens = predictions
        ids, phns, phn_lens = targets
        phns, phn_lens = phns.to(params.device), phn_lens.to(params.device)

        if stage == "train":
            if hasattr(params, "env_corrupt"):
                phns = torch.cat([phns, phns], dim=0)
                phn_lens = torch.cat([phn_lens, phn_lens], dim=0)
            loss = params.compute_cost(pout, phns, pout_lens, phn_lens)
        else:
            loss = params.compute_cost(pout, phns, pout_lens, phn_lens)
            ind2lab = params.train_loader.label_dict["phn"]["index2lab"]
            sequence = ctc_greedy_decode(pout, pout_lens, blank_id=-1)
            self.stats[stage]["PER"].append(
                ids, sequence, phns, target_len=phn_lens, ind2lab=ind2lab
            )

        self.stats[stage]["loss"].append(ids, pout, phns, pout_lens, phn_lens)
        return loss

    def on_stage_start(self, stage, epoch=None):
        self.stats = {stage: {"loss": params.ctc_stats()}}

        if stage != "train":
            self.stats[stage]["PER"] = params.per_stats()

    def on_stage_end(self, stage, stage_loss, epoch=None):

        if stage == "train":
            self.train_loss = stage_loss
        elif stage == "valid":
            per = self.stats["valid"]["PER"].summarize()
            old_lr, new_lr = params.lr_annealing([params.optimizer], epoch, per)
            params.train_logger.log_stats(
                stats_meta={"epoch": epoch, "lr": old_lr},
                train_stats={"loss": self.train_loss},
                valid_stats={"loss": stage_loss, "PER": per},
            )
            params.checkpointer.save_and_keep_only(
                meta={"PER": per}, min_keys=["PER"],
            )
        elif stage == "test":
            test_per = self.stats["test"]["PER"].summarize()
            params.train_logger.log_stats(
                stats_meta={"Epoch loaded": params.epoch_counter.current},
                test_stats={"loss": stage_loss, "PER": test_per},
            )
            with open(params.wer_file, "w") as w:
                w.write("CTC loss stats:\n")
                asr_brain.stats["test"]["loss"].write_stats(w)
                w.write("\nPER stats:\n")
                asr_brain.stats["test"]["PER"].write_stats(w)
                print("CTC and PER stats written to file ", params.wer_file)


>>>>>>> d5585327
# Prepare data
prepare_timit(
    data_folder=params.data_folder,
    splits=["train", "dev", "test"],
    save_folder=params.data_folder,
)
train_set = params.train_loader()
valid_set = params.valid_loader()
first_x, first_y = next(iter(train_set))

# Create brain object for training
params.modules["ind2lab"] = params.train_loader.label_dict["phn"]["index2lab"]
asr_brain = ASR_Brain(
    modules=params.modules,
    optimizers={("model", "output"): params.optimizer},
    device=params.device,
    first_inputs=[first_x],
)

# Load latest checkpoint to resume training
params.modules["checkpointer"].recover_if_possible()
asr_brain.fit(params.epoch_counter, train_set, valid_set)

# Load best checkpoint for evaluation
<<<<<<< HEAD
params.modules["checkpointer"].recover_if_possible(min_key="PER")
test_stats = asr_brain.evaluate(params.test_loader())
params.modules["train_logger"].log_stats(
    stats_meta={"Epoch loaded": params.epoch_counter.current},
    test_stats=test_stats,
)

# Write alignments to file
per_summary = edit_distance.wer_summary(test_stats["PER"])
with open(params.wer_file, "w") as fo:
    wer_io.print_wer_summary(per_summary, fo)
    wer_io.print_alignments(test_stats["PER"], fo)
=======
params.checkpointer.recover_if_possible(min_key="PER")
test_loss = asr_brain.evaluate(params.test_loader())
>>>>>>> d5585327
<|MERGE_RESOLUTION|>--- conflicted
+++ resolved
@@ -2,13 +2,7 @@
 import os
 import sys
 import speechbrain as sb
-<<<<<<< HEAD
-import speechbrain.data_io.wer as wer_io
-import speechbrain.utils.edit_distance as edit_distance
 from asr_brain import ASR_Brain
-=======
-from speechbrain.decoders.ctc import ctc_greedy_decode
->>>>>>> d5585327
 
 # This hack needed to import data preparation script from ..
 current_dir = os.path.dirname(os.path.abspath(__file__))
@@ -27,89 +21,6 @@
     overrides=overrides,
 )
 
-<<<<<<< HEAD
-=======
-
-# Define training procedure
-class ASR(sb.core.Brain):
-    def compute_forward(self, x, stage="train", init_params=False):
-        ids, wavs, wav_lens = x
-        wavs, wav_lens = wavs.to(params.device), wav_lens.to(params.device)
-
-        # Adding environmental corruption if specified (i.e., noise+rev)
-        if hasattr(params, "env_corrupt") and stage == "train":
-            wavs_noise = params.env_corrupt(wavs, wav_lens, init_params)
-            wavs = torch.cat([wavs, wavs_noise], dim=0)
-            wav_lens = torch.cat([wav_lens, wav_lens])
-
-        # Adding time-domain SpecAugment if specified
-        if hasattr(params, "augmentation"):
-            wavs = params.augmentation(wavs, wav_lens, init_params)
-
-        feats = params.compute_features(wavs, init_params)
-        feats = params.normalize(feats, wav_lens)
-        out = params.model(feats, init_params)
-        out = params.output(out, init_params)
-        pout = params.log_softmax(out)
-        return pout, wav_lens
-
-    def compute_objectives(self, predictions, targets, stage="train"):
-        pout, pout_lens = predictions
-        ids, phns, phn_lens = targets
-        phns, phn_lens = phns.to(params.device), phn_lens.to(params.device)
-
-        if stage == "train":
-            if hasattr(params, "env_corrupt"):
-                phns = torch.cat([phns, phns], dim=0)
-                phn_lens = torch.cat([phn_lens, phn_lens], dim=0)
-            loss = params.compute_cost(pout, phns, pout_lens, phn_lens)
-        else:
-            loss = params.compute_cost(pout, phns, pout_lens, phn_lens)
-            ind2lab = params.train_loader.label_dict["phn"]["index2lab"]
-            sequence = ctc_greedy_decode(pout, pout_lens, blank_id=-1)
-            self.stats[stage]["PER"].append(
-                ids, sequence, phns, target_len=phn_lens, ind2lab=ind2lab
-            )
-
-        self.stats[stage]["loss"].append(ids, pout, phns, pout_lens, phn_lens)
-        return loss
-
-    def on_stage_start(self, stage, epoch=None):
-        self.stats = {stage: {"loss": params.ctc_stats()}}
-
-        if stage != "train":
-            self.stats[stage]["PER"] = params.per_stats()
-
-    def on_stage_end(self, stage, stage_loss, epoch=None):
-
-        if stage == "train":
-            self.train_loss = stage_loss
-        elif stage == "valid":
-            per = self.stats["valid"]["PER"].summarize()
-            old_lr, new_lr = params.lr_annealing([params.optimizer], epoch, per)
-            params.train_logger.log_stats(
-                stats_meta={"epoch": epoch, "lr": old_lr},
-                train_stats={"loss": self.train_loss},
-                valid_stats={"loss": stage_loss, "PER": per},
-            )
-            params.checkpointer.save_and_keep_only(
-                meta={"PER": per}, min_keys=["PER"],
-            )
-        elif stage == "test":
-            test_per = self.stats["test"]["PER"].summarize()
-            params.train_logger.log_stats(
-                stats_meta={"Epoch loaded": params.epoch_counter.current},
-                test_stats={"loss": stage_loss, "PER": test_per},
-            )
-            with open(params.wer_file, "w") as w:
-                w.write("CTC loss stats:\n")
-                asr_brain.stats["test"]["loss"].write_stats(w)
-                w.write("\nPER stats:\n")
-                asr_brain.stats["test"]["PER"].write_stats(w)
-                print("CTC and PER stats written to file ", params.wer_file)
-
-
->>>>>>> d5585327
 # Prepare data
 prepare_timit(
     data_folder=params.data_folder,
@@ -134,20 +45,5 @@
 asr_brain.fit(params.epoch_counter, train_set, valid_set)
 
 # Load best checkpoint for evaluation
-<<<<<<< HEAD
 params.modules["checkpointer"].recover_if_possible(min_key="PER")
-test_stats = asr_brain.evaluate(params.test_loader())
-params.modules["train_logger"].log_stats(
-    stats_meta={"Epoch loaded": params.epoch_counter.current},
-    test_stats=test_stats,
-)
-
-# Write alignments to file
-per_summary = edit_distance.wer_summary(test_stats["PER"])
-with open(params.wer_file, "w") as fo:
-    wer_io.print_wer_summary(per_summary, fo)
-    wer_io.print_alignments(test_stats["PER"], fo)
-=======
-params.checkpointer.recover_if_possible(min_key="PER")
-test_loss = asr_brain.evaluate(params.test_loader())
->>>>>>> d5585327
+test_loss = asr_brain.evaluate(params.test_loader())