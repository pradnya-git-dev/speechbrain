# ################################
# Model: Speaker Verification Baseline
# Authors: Hwidong Na 2020
# ################################

seed: 1234
__set_seed: !apply:torch.manual_seed [!ref <seed>]

# Folders and train_log file
voxceleb_source: /network/datasets/restricted/voxceleb_users/voxceleb/voxceleb1
data_folder: /localscratch/voxceleb1
output_folder: results/voxceleb1_2/speaker_verification_ecapa_tdnn
save_folder: !ref <output_folder>/save/
device: 'cuda:0'

# Pretrain from web (as an alternative specify a file)
embedding_file:
    https://www.dropbox.com/s/hqbxfcft0ay9qdy/embedding_model.ckpt?dl=1 # vox1+2

# csv files
train_data: !ref <save_folder>/train.csv
enrol_data: !ref <save_folder>/enrol.csv
test_data: !ref <save_folder>/test.csv


batch_size: 32
score_norm: 't-norm' # z-norm t-norm s-norm none

# Feature parameters
n_mels: 80
left_frames: 0
right_frames: 0
deltas: False

# Dataloader options
train_dataloader_opts:
    batch_size: !ref <batch_size>

enrol_dataloader_opts:
    batch_size: !ref <batch_size>

test_dataloader_opts:
    batch_size: !ref <batch_size>
<<<<<<< HEAD

=======
>>>>>>> b8e100bc

# Functions
compute_features: !new:speechbrain.lobes.features.Fbank
    n_mels: !ref <n_mels>
    left_frames: !ref <left_frames>
    right_frames: !ref <right_frames>
    deltas: !ref <deltas>

embedding_model: !new:speechbrain.lobes.models.ECAPA_TDNN.ECAPA_TDNN
    input_size: !ref <n_mels>
    channels: [512, 512, 512, 512, 1536]
    kernel_sizes: [5, 3, 3, 3, 1]
    dilations: [1, 2, 3, 4, 1]
    attention_channels: 128
    lin_neurons: 192

mean_var_norm: !new:speechbrain.processing.features.InputNormalization
    norm_type: global

mean_var_norm_emb: !new:speechbrain.processing.features.InputNormalization
    norm_type: global
    std_norm: False<|MERGE_RESOLUTION|>--- conflicted
+++ resolved
@@ -41,10 +41,6 @@
 
 test_dataloader_opts:
     batch_size: !ref <batch_size>
-<<<<<<< HEAD
-
-=======
->>>>>>> b8e100bc
 
 # Functions
 compute_features: !new:speechbrain.lobes.features.Fbank
